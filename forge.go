--- conflicted
+++ resolved
@@ -357,21 +357,14 @@
 		os.Exit(1)
 	} else {
 		Infof("Need to sync " + targetDir)
-<<<<<<< HEAD
-=======
 		cmd := "cp --link --archive " + workDir + "* " + targetDir
 		if usemove {
 			cmd = "mv " + workDir + "* " + targetDir
 		}
-		before := time.Now()
-		out, err := exec.Command("bash", "-c", cmd).CombinedOutput()
-		duration := time.Since(before).Seconds()
->>>>>>> c7cffac6
 		mutex.Lock()
 		needSyncForgeCount++
 		mutex.Unlock()
 		if !dryRun {
-			cmd := "cp --link --archive " + workDir + "* " + targetDir
 			before := time.Now()
 			out, err := exec.Command("bash", "-c", cmd).CombinedOutput()
 			duration := time.Since(before).Seconds()
