--- conflicted
+++ resolved
@@ -260,12 +260,7 @@
 			if _, ok := puppetFile.gitModules[comp[1]]; ok {
 				Fatalf("Error: Forge Puppet module with same name found in " + pf + " for module " + comp[1] + " line: " + line)
 			}
-<<<<<<< HEAD
 			puppetFile.forgeModules[comp[1]] = ForgeModule{version: forgeModuleVersion, name: comp[1], author: comp[0], sha256sum: forgeChecksum, moduleDir: moduleDir}
-=======
-
-			puppetFile.forgeModules[comp[1]] = ForgeModule{version: forgeModuleVersion, name: comp[1], author: comp[0], sha256sum: forgeChecksum}
->>>>>>> 25b264ce
 		} else if m := reGitModule.FindStringSubmatch(line); len(m) > 1 {
 			gitModuleName := m[1]
 			//fmt.Println("found git mod name ---> ", gitModuleName)
@@ -377,12 +372,8 @@
 		// adding at least the default module directory
 		moduleDirs = append(moduleDirs, moduleDir)
 	}
-<<<<<<< HEAD
 
 	puppetFile.moduleDirs = moduleDirs
 	//fmt.Println(puppetFile)
-=======
-	Debugf("Setting moduledir for Puppetfile " + pf + " to " + puppetFile.moduleDir)
->>>>>>> 25b264ce
 	return puppetFile
 }